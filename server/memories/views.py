--- conflicted
+++ resolved
@@ -201,16 +201,12 @@
     Decide whether to ADD, UPDATE, DELETE, or NO-OP.
     Uses thresholds for similarity, and LLM to decide UPDATE vs DELETE/CONTRADICTS_EXISTING.
     """
-<<<<<<< HEAD
-    print(f"[decide_action] candidate_len={len(candidate_text)} neighbors_count={len(neighbors)}")
-=======
     candidate_text = clean_text(candidate_text)
 
     print("\n=== DECISION DEBUG ===")
     print(f"Candidate: {candidate_text}")
     print(f"Thresholds -> ADD<{threshold_add}, UPDATE<{threshold_update}, NO-OP>{threshold_noop}")
 
->>>>>>> 25a20b90
     if not neighbors:
         print("No neighbors found -> Action: ADD\n")
         return "ADD", None
@@ -255,20 +251,6 @@
 - UPDATE (merge into existing memory)
 - CONTRADICTS_EXISTING (new info contradicts existing, delete old memory)
 """
-<<<<<<< HEAD
-    decision = await llm_generate_async(decision_prompt, system="You are a precise memory manager.")
-    decision = decision.strip().upper()
-    print(f"[decide_action] Raw decision='{decision}' best_memory_id={best_memory.id}")
-
-    if decision.startswith("UPDATE"):
-        return "UPDATE", best_memory.id
-    elif decision.startswith("DELETE"):
-        return "DELETE", best_memory.id
-    elif decision.startswith("ADD"):
-        return "ADD", None
-    else:
-        return "NO-OP", None
-=======
         llm_decision = await llm_generate_async(decision_prompt, system="You are a precise memory manager.")
         llm_decision = llm_decision.strip().upper()
 
@@ -281,7 +263,6 @@
     print("======================\n")
     return decision, ref_id
 
->>>>>>> 25a20b90
 
 @csrf_exempt
 async def process_memory(request):
@@ -290,11 +271,8 @@
             # ✅ Parse JSON payload
             body = request.body
             payload = json.loads(body.decode("utf-8"))
-<<<<<<< HEAD
             print(f"[process_memory] Received POST body size={len(body)}")
             
-=======
->>>>>>> 25a20b90
 
             message = payload.get("message", "").strip()
             if not message:
@@ -332,10 +310,7 @@
             existing_summary_doc = None
             try:
                 existing_summary_doc = summaries_db.get_item(conversation_id)
-<<<<<<< HEAD
                 print(f"[process_memory] Found existing summary doc for conversation_id={conversation_id}")
-=======
->>>>>>> 25a20b90
             except Exception:
                 print(f"[process_memory] No existing summary doc for conversation_id={conversation_id}")
                 pass  
@@ -363,7 +338,6 @@
                 f"Based on:\nSummary: {new_summary}\nNew message: {message}\n\n"
                 f"Write a short candidate memory:"
             )
-<<<<<<< HEAD
             try:
                 candidate_memory = await llm_generate_async(memory_prompt, system="You are a memory creator.")
                 print("[process_memory] Generated candidate memory")
@@ -380,13 +354,6 @@
             memories_db = MemoriesDBManager()
             neighbors = memories_db.search_similar_memories(candidate_embedding, top_k=5)
             print(f"[process_memory] Retrieved {len(neighbors)} neighbors for candidate memory")
-=======
-            candidate_memory = await llm_generate_async(memory_prompt, system="You are a memory creator.")
-            candidate_embedding = await get_embedding_async(candidate_memory)
-
-            memories_db = MemoriesDBManager()
-            neighbors = memories_db.search_similar_memories(candidate_embedding, top_k=5)
->>>>>>> 25a20b90
 
             action, target_id = await decide_action(candidate_memory, neighbors)
 
@@ -441,10 +408,6 @@
                     print(">>> =======================\n")
 
                     memories_db.delete_item(target_id)
-<<<<<<< HEAD
-                    result["status"] = f"Deleted memory {target_id}"
-                    print(f"[process_memory] Deleted memory id={target_id}")
-=======
                     # Insert candidate memory after deletion
                     new_doc = {
                         "id": str(uuid.uuid4()),
@@ -456,7 +419,6 @@
                     }
                     memories_db.create_item(new_doc)
                     result["status"] = f"Deleted {target_id} and replaced with candidate memory"
->>>>>>> 25a20b90
                 except Exception as e:
                     result["status"] = f"Failed to delete: {str(e)}"
                     print(f"[process_memory] Delete failed for id={target_id}: {e}")
